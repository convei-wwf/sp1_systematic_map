
### Define UI for application
<<<<<<< HEAD
ui <- navbarPage(
  title = "Shiny Title Screening",
=======
ui <- fluidPage(
    theme = bslib::bs_theme(bootswatch = 'morph'),
>>>>>>> b2ee447b


  # ### First panel: Welcome/introduction
  tabPanel(title = 'Welcome',
    ### Sidebar with a DT::datatable of the entire bib set?
    sidebarLayout(
      sidebarPanel(
        h3('Choose a bibliography file:'),
        fileInput(
          inputId = 'bib_file',
          label = 'choose file...'),
        actionButton(inputId = 'load_bib',
          label = 'read file', 
          icon = icon('file'))
      ), ### end sidebar panel

      ### Show a preview of the loaded bibtex
      mainPanel(
        h2('Preview loaded bibtex (all loaded, minus ones already screened):'),
        DTOutput('toscreen_preview')
      ) ### end main panel
    )
  ), ### end Welcome tabPanel
  
  ### Second panel: perform the screening
  tabPanel(title = 'Screening',
           
    ### Sidebar with checkboxes for title screening criteria 
    sidebarLayout(
      sidebarPanel(
        # checkboxGroupInput(
        #   inputId = 'criteria',
        #   label = 'Screening criteria:',
        #   choices = c('Satellite/EO data?'      = 'earth obs', 
        #               'Comparison context?'     = 'comparison',
        #               'Societal value/benefit?' = 'soc value')
        #   ), ### end of checkboxGroupInput
        
        ### Radio buttons for categorization
        radioButtons(
          inputId = 'screen_decision',
          label = 'Benchmark paper according to title?:',
          choices = c('Definitely in scope' = 'keep',
                      'Likely (keep)'   = 'likely',
                      'Unlikely (keep)' = 'unlikely',
                      'Out of scope'    = 'omit')
          ), ### end of radio buttons
        ### * Append record to an output bibtex file with categorization in extra field
        actionButton(
          inputId = 'screen_action',
          label = 'Log it!'
        ),
        actionButton(
          inputId = 'next_doc',
          label = 'Next document!'
        )
      ), ### end sidebar panel
  
      ### Show information on a selected title
      mainPanel(
        htmlOutput('doc_fields_text')
      ) ### end main panel
      
    ) ### end sidebarLayout
  ) ### end tabPanel for screening

) ### end fluidPage ui
<|MERGE_RESOLUTION|>--- conflicted
+++ resolved
@@ -1,12 +1,8 @@
 
 ### Define UI for application
-<<<<<<< HEAD
 ui <- navbarPage(
   title = "Shiny Title Screening",
-=======
-ui <- fluidPage(
-    theme = bslib::bs_theme(bootswatch = 'morph'),
->>>>>>> b2ee447b
+  theme = bslib::bs_theme(bootswatch = 'morph'),
 
 
   # ### First panel: Welcome/introduction
@@ -14,18 +10,31 @@
     ### Sidebar with a DT::datatable of the entire bib set?
     sidebarLayout(
       sidebarPanel(
-        h3('Choose a bibliography file:'),
-        fileInput(
-          inputId = 'bib_file',
-          label = 'choose file...'),
-        actionButton(inputId = 'load_bib',
-          label = 'read file', 
-          icon = icon('file'))
+      #   shinyFilesButton(
+      #     id = 'bib_file',
+      #     label = 'choose bib file...',
+      #     title = 'Select a bibliography file...',
+      #     multiple = FALSE),
+      #   
+      #   shinyFilesButton(
+      #     id = 'screened_file',
+      #     label = 'choose screened file...',
+      #     title = 'Select a file for screening results...',
+      #     multiple = FALSE),
+      #   
+      #   actionButton(
+      #     inputId = 'merge_bibs',
+      #     label = 'Prep to screen', icon = icon('book')),
+        
+        radioButtons(
+          inputId = 'df_preview',
+          label = 'Preview:',
+          choices = c('all', 'screened', 'to screen' = 'toscreen'),
+          selected = 'all'),
       ), ### end sidebar panel
 
       ### Show a preview of the loaded bibtex
       mainPanel(
-        h2('Preview loaded bibtex (all loaded, minus ones already screened):'),
         DTOutput('toscreen_preview')
       ) ### end main panel
     )
@@ -33,43 +42,42 @@
   
   ### Second panel: perform the screening
   tabPanel(title = 'Screening',
-           
-    ### Sidebar with checkboxes for title screening criteria 
+
+    ### Sidebar with checkboxes for title screening criteria
     sidebarLayout(
       sidebarPanel(
-        # checkboxGroupInput(
-        #   inputId = 'criteria',
-        #   label = 'Screening criteria:',
-        #   choices = c('Satellite/EO data?'      = 'earth obs', 
-        #               'Comparison context?'     = 'comparison',
-        #               'Societal value/benefit?' = 'soc value')
-        #   ), ### end of checkboxGroupInput
-        
+        includeMarkdown('criteria.md'),
+
         ### Radio buttons for categorization
         radioButtons(
           inputId = 'screen_decision',
           label = 'Benchmark paper according to title?:',
-          choices = c('Definitely in scope' = 'keep',
-                      'Likely (keep)'   = 'likely',
-                      'Unlikely (keep)' = 'unlikely',
-                      'Out of scope'    = 'omit')
+          choices = c('Definitely in scope',
+                      'Earth Observation context',
+                      'Applied Science context',
+                      'Not in scope'),
+          selected = character(0)
           ), ### end of radio buttons
         ### * Append record to an output bibtex file with categorization in extra field
+        actionButton(
+          inputId = 'reveal_abstr',
+          label = 'Reveal abstract?'
+        ),
         actionButton(
           inputId = 'screen_action',
           label = 'Log it!'
         ),
         actionButton(
-          inputId = 'next_doc',
-          label = 'Next document!'
+          inputId = 'skip_doc',
+          label = 'Skip document!'
         )
       ), ### end sidebar panel
-  
+
       ### Show information on a selected title
       mainPanel(
         htmlOutput('doc_fields_text')
       ) ### end main panel
-      
+
     ) ### end sidebarLayout
   ) ### end tabPanel for screening
 
